--- conflicted
+++ resolved
@@ -1350,18 +1350,6 @@
         else:
             log_name_prefix = 'validation'
         for metric_name in self.metric_value:
-<<<<<<< HEAD
-            # if hasattr(self.metric_value[metric_name], '__iter__'):
-            #     for k in self.metric_value[metric_name]:
-            #         composed_metric_name = f'{log_name_prefix}_{metric_name}@{k}'
-            #         tensorboard_writer.add_scalar(composed_metric_name, self.metric_value[metric_name][k], epoch_number)
-            # else:
-            #     composed_metric_name = f'{log_name_prefix}_{metric_name}'
-            #     tensorboard_writer.add_scalar(composed_metric_name, self.metric_value[metric_name], epoch_number)
-            for k in self.metric_value[metric_name]:
-                composed_metric_name = f'{log_name_prefix}_{metric_name}@{k}'
-                tensorboard_writer.add_scalar(composed_metric_name, self.metric_value[metric_name][k], epoch_number)
-=======
             metric_data = self.metric_value[metric_name]
             
             # Check if metric_data is a dictionary (contains @k values)
@@ -1378,7 +1366,6 @@
                 # Ensure the value is a valid scalar
                 scalar_value = float(metric_data) if hasattr(metric_data, '__float__') else metric_data
                 tensorboard_writer.add_scalar(composed_metric_name, scalar_value, epoch_number)
->>>>>>> da0d8fea
 
         # for i, class_name in enumerate(self.classes_list):
         #     y_true = query_vectors[:, i]
