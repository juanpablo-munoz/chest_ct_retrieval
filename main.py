import torch
import argparse
import os
from config.config import load_config
from utils.seed import set_seed
from training.setup import setup_training_run
from training.environment import configure_environment
from eval.metric_loader import load_metrics
import torch.multiprocessing as mp


def parse_epoch_from_filename(ckpt_path):
    """Extract epoch number from checkpoint filename if available."""
    filename = os.path.basename(ckpt_path)
    parts = filename.split("_")
    for part in parts:
        if part.startswith("epoch="):
            try:
                return int(part.replace("epoch=", ""))
            except ValueError:
                pass
    raise ValueError(f"Could not parse epoch from checkpoint filename: {filename}")


def run_triplet_training(cfg, cuda_available, cuda_device=None,
                         resume_ckpt=None, start_epoch=0):
    """Run triplet-based training pipeline"""
    from training.data_setup_local import load_dataset, create_loaders
    from training.model_setup_local import initialize_model_triplets
    from training.trainer_local import Trainer

    print("=== TRIPLET TRAINING MODE ===")

    # Setup directories (resume if ckpt provided)
    if resume_ckpt:
        run_root = os.path.dirname(os.path.dirname(resume_ckpt))
        checkpoints_dir = os.path.join(run_root, "checkpoints")
        tensorboard_dir = os.path.join(run_root, "logs")
    else:
        run_dirs = setup_training_run(cfg["paths"]["dr2156"]["triplet_runs"])
        checkpoints_dir = run_dirs["checkpoints"]
        tensorboard_dir = run_dirs["logs"]

    # Load dataset
    train_set, test_set, neg_compatibles = load_dataset(
        cfg["paths"]["dr2156"]["preprocessed_270_uint8"],
        cfg["training"]["seed"],
        float(cfg["dataset"]["train_frac"]),
        augmentations_arg=cfg["training"]["augmentations"]
    )

    # Initialize model
    p_model, p_loss_fn, p_optimizer, p_scheduler = initialize_model_triplets(
        embedding_size=int(cfg["model"]["embedding_size"]),
        margin=float(cfg["loss"]["margin"]),
        lr=float(cfg["training"]["optimizer"]["lr"]),
        weight_decay=float(cfg["training"]["optimizer"]["weight_decay"]),
        negative_compatibles_dict=neg_compatibles,
        print_interval=int(cfg["logging"]["log_interval"]),
        cuda=cuda_available
    )

    # Resume model weights if checkpoint provided
    scheduler_resumed = False
    if resume_ckpt:
        state = torch.load(resume_ckpt, map_location=cuda_device)
        if "model_state_dict" in state:
            p_model.load_state_dict(state["model_state_dict"])
        else:
            p_model.load_state_dict(state)
        if "optimizer_state_dict" in state:
            p_optimizer.load_state_dict(state["optimizer_state_dict"])
        if "scheduler_state_dict" in state:
            p_scheduler.load_state_dict(state["scheduler_state_dict"])
            scheduler_resumed = True
        print(f"Resumed from checkpoint: {resume_ckpt}")
    
    # Change model task
    p_model.task = 'embedding'

    # Create loaders
    loaders = create_loaders(
        train_set,
        test_set,
        cfg["training"]["batch"]["n_classes"],
        cfg["training"]["batch"]["n_samples"],
        cuda_available
    )

    # Load metrics
    p_metrics = load_metrics(cfg)

    # Create trainer
    trainer = Trainer(
        train_loader=loaders["train_triplet"],
        val_loader=loaders["test_triplet"],
        train_eval_loader=loaders["train_eval"],
        val_eval_loader=loaders["test_eval"],
        train_full_loader=loaders["all_triplet_train"],
        val_full_loader=loaders["all_triplet_test"],
        model=p_model,
        loss_fn=p_loss_fn,
        optimizer=p_optimizer,
        scheduler=p_scheduler,
        n_epochs=cfg["training"]["n_epochs"],
        cuda=cuda_available,
        log_interval=cfg["logging"]["log_interval"],
        checkpoint_dir=checkpoints_dir,
        tensorboard_logs_dir=tensorboard_dir,
        train_full_loader_switch=cfg["training"]["train_full_loader_switch"],
        metrics=p_metrics,
        start_epoch=start_epoch,
        scheduler_resumed=scheduler_resumed,
        accumulation_steps=cfg.get("training", {}).get("accumulation_steps", 1)
    )

    return trainer


def run_microf1_training(cfg, cuda_available, cuda_device=None,
                         resume_ckpt=None, start_epoch=0):
    """Run micro-F1 based training pipeline"""
    from training.data_setup_local import load_dataset_microf1, create_loaders_microf1
    from training.model_setup_local import initialize_model_micro_f1
    from training.trainer_local_microf1 import Trainer

    print("=== MICRO-F1 TRAINING MODE ===")

    # Setup directories (resume if ckpt provided)
    if resume_ckpt:
        run_root = os.path.dirname(os.path.dirname(resume_ckpt))
        checkpoints_dir = os.path.join(run_root, "checkpoints")
        tensorboard_dir = os.path.join(run_root, "logs")
    else:
        run_dirs = setup_training_run(cfg["paths"]["dr2156"]["microf1_runs"])
        checkpoints_dir = run_dirs["checkpoints"]
        tensorboard_dir = run_dirs["logs"]

    # Load dataset
    train_set, train_eval_set, test_set, neg_compatibles = load_dataset_microf1(
        cfg["paths"]["dr2156"]["preprocessed_270_uint8"],
        cfg["training"]["seed"],
        float(cfg["dataset"]["train_frac"]),
        float(cfg["dataset"]["train_eval_frac"]),
        augmentations_arg=cfg["training"]["augmentations"]
    )

    # Initialize model
    p_model, p_loss_fn, p_optimizer, p_scheduler = initialize_model_micro_f1(
        embedding_size=int(cfg["model"]["embedding_size"]),
        lr=float(cfg["training"]["optimizer"]["lr"]),
        weight_decay=float(cfg["training"]["optimizer"]["weight_decay"]),
        cuda=cuda_available
    )

    # Resume model weights if checkpoint provided
    scheduler_resumed = False
    if resume_ckpt:
        state = torch.load(resume_ckpt, map_location=cuda_device)
        if "model_state_dict" in state:
            p_model.load_state_dict(state["model_state_dict"])
        else:
            p_model.load_state_dict(state)
        if "optimizer_state_dict" in state:
            p_optimizer.load_state_dict(state["optimizer_state_dict"])
        if "scheduler_state_dict" in state:
            p_scheduler.load_state_dict(state["scheduler_state_dict"])
            scheduler_resumed = True
        print(f"Resumed from checkpoint: {resume_ckpt}")

    loaders = create_loaders_microf1(
        train_set,
        train_eval_set,
        test_set,
        cfg["training"]["batch"]["batch_size"],
        cuda_available
    )

    # Load metrics
    p_metrics = load_metrics(cfg)

    # Create trainer
    trainer = Trainer(
        train_loader=loaders["train"],
        train_eval_loader=loaders["train_eval"],
        val_loader=loaders["test"],
        model=p_model,
        loss_fn=p_loss_fn,
        optimizer=p_optimizer,
        scheduler=p_scheduler,
        n_epochs=cfg["training"]["n_epochs"],
        cuda=cuda_available,
        log_interval=cfg["logging"]["log_interval"],
        checkpoint_dir=checkpoints_dir,
        tensorboard_logs_dir=tensorboard_dir,
        metrics=p_metrics,
        start_epoch=start_epoch,
        scheduler_resumed=scheduler_resumed,
        accumulation_steps=cfg.get("training", {}).get("accumulation_steps", 3)
    )

    return trainer

def run_bce_microf1_training(cfg, cuda_available, cuda_device=None):
    """Run hybrid Binary Cross-Entropy & Micro-F1 based training pipeline"""
    from training.data_setup_local import load_dataset_microf1, create_loaders_microf1
    from training.model_setup_local import initialize_model_bce_micro_f1
    from training.trainer_local_microf1 import Trainer
    
    print("=== BCE-MICRO-F1 TRAINING MODE ===")
    
    # Detect Jupyter environment if not specified
    
    # Setup directories
    run_dirs = setup_training_run(cfg["paths"]["dr2156"]["bce-microf1_runs"])
    checkpoints_dir = run_dirs["checkpoints"]
    tensorboard_dir = run_dirs["logs"]
    
    # Load dataset with device parameter
    train_set, train_eval_set, test_set, neg_compatibles = load_dataset_microf1(
        #cfg["paths"]["dr2156"]["preprocessed_300_int8"],
        cfg["paths"]["dr2156"]["preprocessed_270_uint8"],
        cfg["training"]["seed"], 
        float(cfg["dataset"]["train_frac"]),
        float(cfg["dataset"]["train_eval_frac"]),
        augmentations_arg=cfg["training"]["augmentations"]
    )
    
    # Initialize model
    p_model, p_loss_fn, p_optimizer, p_scheduler = initialize_model_bce_micro_f1(
        embedding_size=int(cfg["model"]["embedding_size"]),
        lr=float(cfg["training"]["optimizer"]["lr"]),
        weight_decay=float(cfg["training"]["optimizer"]["weight_decay"]),
        y_true_all=train_set.get_labels_as_vectors(),
        cuda=cuda_available
    )
    
    loaders = create_loaders_microf1(
        train_set,
        train_eval_set,
        test_set, 
        cfg["training"]["batch"]["batch_size"],
        cuda_available
    )
    
    # Load metrics
    p_metrics = load_metrics(cfg)
    
    # Create trainer
    trainer = Trainer(
        train_loader=loaders["train"],
        train_eval_loader=loaders["train_eval"],
        val_loader=loaders["test"],
        model=p_model,
        loss_fn=p_loss_fn,
        optimizer=p_optimizer,
        scheduler=p_scheduler,
        n_epochs=cfg["training"]["n_epochs"],
        cuda=cuda_available,
        log_interval=cfg["logging"]["log_interval"],
        checkpoint_dir=checkpoints_dir,
        tensorboard_logs_dir=tensorboard_dir,
        metrics=p_metrics,
        start_epoch=0,
        accumulation_steps=cfg.get("training", {}).get("accumulation_steps", 1)
    )
    
    return trainer

<<<<<<< HEAD
def run_bce_microf1_training(cfg, cuda_available, cuda_device=None):
    """Run hybrid Binary Cross-Entropy & Micro-F1 based training pipeline"""
    from training.data_setup_local import load_dataset_microf1, create_loaders_microf1
    from training.model_setup_local import initialize_model_bce_micro_f1
    from training.trainer_local_microf1 import Trainer
    
    print("=== BCE-MICRO-F1 TRAINING MODE ===")
    
    # Detect Jupyter environment if not specified
    
    # Setup directories
    run_dirs = setup_training_run(cfg["paths"]["dr2156"]["bce-microf1_runs"])
    checkpoints_dir = run_dirs["checkpoints"]
    tensorboard_dir = run_dirs["logs"]
    
    # Load dataset with device parameter
    train_set, train_eval_set, test_set, neg_compatibles = load_dataset_microf1(
        #cfg["paths"]["dr2156"]["preprocessed_300_int8"],
        cfg["paths"]["dr2156"]["preprocessed_270_uint8"],
        cfg["training"]["seed"], 
        float(cfg["dataset"]["train_frac"]),
        float(cfg["dataset"]["train_eval_frac"]),
        augmentations_arg=cfg["training"]["augmentations"]
    )
    
    # Initialize model
    p_model, p_loss_fn, p_optimizer, p_scheduler = initialize_model_bce_micro_f1(
        embedding_size=int(cfg["model"]["embedding_size"]),
        lr=float(cfg["training"]["optimizer"]["lr"]),
        weight_decay=float(cfg["training"]["optimizer"]["weight_decay"]),
        y_true_all=train_set.get_labels_as_vectors(),
        cuda=cuda_available
    )
    
    loaders = create_loaders_microf1(
        train_set,
        train_eval_set,
        test_set, 
        cfg["training"]["batch"]["batch_size"],
        cuda_available
    )
    
    # Load metrics
    p_metrics = load_metrics(cfg)
    
    # Create trainer
    trainer = Trainer(
        train_loader=loaders["train"],
        train_eval_loader=loaders["train_eval"],
        val_loader=loaders["test"],
        model=p_model,
        loss_fn=p_loss_fn,
        optimizer=p_optimizer,
        scheduler=p_scheduler,
        n_epochs=cfg["training"]["n_epochs"],
        cuda=cuda_available,
        log_interval=cfg["logging"]["log_interval"],
        checkpoint_dir=checkpoints_dir,
        tensorboard_logs_dir=tensorboard_dir,
        metrics=p_metrics,
        start_epoch=0,
        accumulation_steps=cfg.get("training", {}).get("accumulation_steps", 1)
    )
    
    return trainer

def main(training_mode="triplet", config_path="config/base.yaml", optimized_loaders=False, jupyter_mode=None):
=======
def main(training_mode="triplet", config_path="config/base.yaml",
         optimized_loaders=False, jupyter_mode=None,
         resume_ckpt=None, start_epoch=None):
>>>>>>> f26f327a
    """Main training function with configurable pipeline"""

    # Setup
    cuda_available = torch.cuda.is_available()
    cuda_device = torch.device(0) if cuda_available else torch.device('cpu')
    
    # Load config - support both local and standard configs
    if (training_mode == "bce-microf1" or training_mode == "microf1") and "base_local.yaml" not in config_path:
        config_path = config_path.replace("base.yaml", "base_local.yaml")

    cfg = load_config(config_path)

    set_seed(cfg["training"]["seed"])
    configure_environment(cfg)

    if resume_ckpt and start_epoch is None:
        start_epoch = parse_epoch_from_filename(resume_ckpt)

    if start_epoch is None:
        start_epoch = 0

    print(f"CUDA Available: {cuda_available}")
    print(f"Device: {cuda_device}")
    print(f"Training Mode: {training_mode}")
    print(f"Config: {config_path}")
    print(f"Optimized Loaders: {optimized_loaders}")
    print(f"Resume Checkpoint: {resume_ckpt}")
    print(f"Start Epoch: {start_epoch}")

    # Run appropriate training pipeline
    if training_mode == "triplet":
        trainer = run_triplet_training(cfg, cuda_available, cuda_device,
                                       resume_ckpt=resume_ckpt,
                                       start_epoch=start_epoch)
    elif training_mode == "microf1":
<<<<<<< HEAD
        trainer = run_microf1_training(cfg, cuda_available, cuda_device)
=======
        trainer = run_microf1_training(cfg, cuda_available, cuda_device,
                                       resume_ckpt=resume_ckpt,
                                       start_epoch=start_epoch)
>>>>>>> f26f327a
    elif training_mode == "bce-microf1":
        trainer = run_bce_microf1_training(cfg, cuda_available, cuda_device)
    else:
        raise ValueError(f"Unknown training mode: {training_mode}. Use 'triplet', 'microf1' or 'bce-microf1'.")
    
    # Start training
    trainer.fit()
    return trainer


if __name__ == "__main__":
    parser = argparse.ArgumentParser(description="Proximity CT Training Pipeline")
    parser.add_argument("--mode", choices=["triplet", "microf1", "bce-microf1"], default="triplet",
                        help="Training mode: triplet, microf1 or bce-microf1")
    parser.add_argument("--config", default="config/base.yaml",
                        help="Path to config file")
    parser.add_argument("--no-optimized-loaders", action="store_true",
                        help="Disable optimized data loaders")
    parser.add_argument("--resume-checkpoint", type=str, default=None,
                        help="Path to .pth checkpoint to resume training from")
    parser.add_argument("--start-epoch", type=int, default=None,
                        help="Epoch number to start from (overrides checkpoint filename parsing)")

    args = parser.parse_args()

    mp.set_start_method("spawn", force=True)

    main(
        training_mode=args.mode,
        config_path=args.config,
        optimized_loaders=not args.no_optimized_loaders,
        resume_ckpt=args.resume_checkpoint,
        start_epoch=args.start_epoch
    )<|MERGE_RESOLUTION|>--- conflicted
+++ resolved
@@ -267,79 +267,9 @@
     
     return trainer
 
-<<<<<<< HEAD
-def run_bce_microf1_training(cfg, cuda_available, cuda_device=None):
-    """Run hybrid Binary Cross-Entropy & Micro-F1 based training pipeline"""
-    from training.data_setup_local import load_dataset_microf1, create_loaders_microf1
-    from training.model_setup_local import initialize_model_bce_micro_f1
-    from training.trainer_local_microf1 import Trainer
-    
-    print("=== BCE-MICRO-F1 TRAINING MODE ===")
-    
-    # Detect Jupyter environment if not specified
-    
-    # Setup directories
-    run_dirs = setup_training_run(cfg["paths"]["dr2156"]["bce-microf1_runs"])
-    checkpoints_dir = run_dirs["checkpoints"]
-    tensorboard_dir = run_dirs["logs"]
-    
-    # Load dataset with device parameter
-    train_set, train_eval_set, test_set, neg_compatibles = load_dataset_microf1(
-        #cfg["paths"]["dr2156"]["preprocessed_300_int8"],
-        cfg["paths"]["dr2156"]["preprocessed_270_uint8"],
-        cfg["training"]["seed"], 
-        float(cfg["dataset"]["train_frac"]),
-        float(cfg["dataset"]["train_eval_frac"]),
-        augmentations_arg=cfg["training"]["augmentations"]
-    )
-    
-    # Initialize model
-    p_model, p_loss_fn, p_optimizer, p_scheduler = initialize_model_bce_micro_f1(
-        embedding_size=int(cfg["model"]["embedding_size"]),
-        lr=float(cfg["training"]["optimizer"]["lr"]),
-        weight_decay=float(cfg["training"]["optimizer"]["weight_decay"]),
-        y_true_all=train_set.get_labels_as_vectors(),
-        cuda=cuda_available
-    )
-    
-    loaders = create_loaders_microf1(
-        train_set,
-        train_eval_set,
-        test_set, 
-        cfg["training"]["batch"]["batch_size"],
-        cuda_available
-    )
-    
-    # Load metrics
-    p_metrics = load_metrics(cfg)
-    
-    # Create trainer
-    trainer = Trainer(
-        train_loader=loaders["train"],
-        train_eval_loader=loaders["train_eval"],
-        val_loader=loaders["test"],
-        model=p_model,
-        loss_fn=p_loss_fn,
-        optimizer=p_optimizer,
-        scheduler=p_scheduler,
-        n_epochs=cfg["training"]["n_epochs"],
-        cuda=cuda_available,
-        log_interval=cfg["logging"]["log_interval"],
-        checkpoint_dir=checkpoints_dir,
-        tensorboard_logs_dir=tensorboard_dir,
-        metrics=p_metrics,
-        start_epoch=0,
-        accumulation_steps=cfg.get("training", {}).get("accumulation_steps", 1)
-    )
-    
-    return trainer
-
-def main(training_mode="triplet", config_path="config/base.yaml", optimized_loaders=False, jupyter_mode=None):
-=======
 def main(training_mode="triplet", config_path="config/base.yaml",
          optimized_loaders=False, jupyter_mode=None,
          resume_ckpt=None, start_epoch=None):
->>>>>>> f26f327a
     """Main training function with configurable pipeline"""
 
     # Setup
@@ -375,13 +305,9 @@
                                        resume_ckpt=resume_ckpt,
                                        start_epoch=start_epoch)
     elif training_mode == "microf1":
-<<<<<<< HEAD
-        trainer = run_microf1_training(cfg, cuda_available, cuda_device)
-=======
         trainer = run_microf1_training(cfg, cuda_available, cuda_device,
                                        resume_ckpt=resume_ckpt,
                                        start_epoch=start_epoch)
->>>>>>> f26f327a
     elif training_mode == "bce-microf1":
         trainer = run_bce_microf1_training(cfg, cuda_available, cuda_device)
     else:
