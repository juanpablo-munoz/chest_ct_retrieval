--- conflicted
+++ resolved
@@ -95,11 +95,7 @@
                 if "mAP@k" in metric.name():
                     k = 10
                     self.val_map_at_k.append(metric.value()['mean_average_precision'][k])
-<<<<<<< HEAD
-                elif metric.name() == "f1":
-=======
                 if metric.name() == "f1":
->>>>>>> da0d8fea
                     self.val_micro_f1.append(metric.value())
                     
                 print(message)
