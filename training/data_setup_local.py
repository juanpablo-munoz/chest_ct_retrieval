import os
import numpy as np
import torch
from pathlib import Path
from sklearn.model_selection import train_test_split
from torch.utils.data import DataLoader
from datasets.base import LabelVectorHelper
from datasets.ct_volume_dataset_local import ProximityPreprocessedCTDataset, ProximityPrerocessedCTTripletDataset, ProximityZarrPreprocessedCTTripletDataset
from datasets.constants import PROXIMITY_VECTOR_LABELS_FOR_TRAINING
from datasets.samplers import BalancedBatchSampler
from datasets.loaders import TripletDataLoader
from utils.compatibility import determine_negative_compatibles

import kornia.augmentation as K
import torch.nn.functional as F
from utils.transforms import RandomGaussianNoise3D

gpu_aug = K.AugmentationSequential(
    K.RandomAffine3D(degrees=(5, 5, 5), scale=(0.95, 1.05), p=0.5),
    RandomGaussianNoise3D(mean=0.0, std=0.01, p=0.5),
    data_keys=["input"]
).to("cuda")

def collate_tensor_batch(batch, apply_gpu_aug=False):
    """Optimized collation function with uint8 support and GPU-ready processing"""
    samples = []
    transposed_target = []

    for sample, target in batch:
        samples.append(sample)
        transposed_target.append(target)

    # Convert uint8 data to float32 tensor
    samples = torch.tensor(np.array(samples), dtype=torch.float16)  # [B, D, 1, H, W]
    transposed_target = torch.tensor(transposed_target)

<<<<<<< HEAD
    samples = samples.permute(0, 2, 1, 3, 4)  # → [B, 1, D, H, W]
    # samples = F.interpolate(
    #     samples,
    #     size=[ct_depth, ct_resize_H, ct_resize_W],
    #     mode='trilinear',
    #     align_corners=False
    # )

    # Don't use GPU transforms here if num_workers > 0
    if apply_gpu_aug:
        raise RuntimeError("Cannot apply GPU transforms in collate_fn with num_workers > 0")

    samples = samples.permute(0, 2, 1, 3, 4)  # → [B, D, 1, H, W]
    samples /= 255.0
=======
    # Normalize uint8 data (0-255) to [0,1] then apply ImageNet normalization
    samples = samples / 255.0
>>>>>>> da0d8fea
    samples = (samples - 0.449) / 0.226

    return samples, transposed_target

class CollateFn:
    def __init__(self, apply_gpu_aug=False):
        self.apply_gpu_aug = apply_gpu_aug

    def __call__(self, batch):
        return collate_tensor_batch(batch, apply_gpu_aug=self.apply_gpu_aug)

def collate_tensor_batch_vector_labels(batch):
    """Collation function with vector labels for triplet training"""
    label_vector_helper = LabelVectorHelper()
    samples = []
    transposed_target = []
    for sample, target in batch:
        samples.append(sample)
        transposed_target.append(target)
    
    # Convert uint8 data to float32 and normalize
    samples = torch.tensor(np.array(samples), dtype=torch.float16)
    transposed_target = torch.tensor(transposed_target)
    
    # Normalize uint8 data (0-255) to [0,1] then apply ImageNet normalization
    samples = samples / 255.0
    samples = (samples - 0.449) / 0.226
    
    vector_labels = [label_vector_helper.get_label_vector(lbl) for lbl in transposed_target]
    return samples, vector_labels

def get_class_id(label_vector):
    for k, v in PROXIMITY_VECTOR_LABELS_FOR_TRAINING.items():
        if np.array_equal(label_vector, v):
            return k
    return None

def load_dataset(volume_dir, seed, train_frac, augmentations_arg):
    paths = sorted(Path(volume_dir).glob("*.npz"))
    #paths = sorted(Path(volume_dir).glob("*.zarr.zip")) # Zarr volumes come in ZIP format.
    labels = []
    label_vector_helper = LabelVectorHelper()

    for p in paths:
        info = os.path.basename(p).replace(".npz", "").split("_")
        #info = os.path.basename(p).replace(".zarr.zip", "").split("_")  # Zarr volumes come in ZIP format.
        label_vector = list(map(int, info[2:6]))  # sin_anomalias, condensacion, nodulos, quistes
        labels.append(label_vector)

    labels_tensor = torch.LongTensor([label_vector_helper.get_class_id(l) for l in labels])
    x_train, x_test, y_train, y_test = train_test_split(
        paths, labels_tensor, train_size=train_frac, stratify=labels_tensor, random_state=seed
    )

    train_set = ProximityPrerocessedCTTripletDataset(x_train, y_train, train=True, augmentations=augmentations_arg)
    test_set = ProximityPrerocessedCTTripletDataset(x_test, y_test, train=False, augmentations=False)
    #train_set = ProximityZarrPreprocessedCTTripletDataset(x_train, y_train, train=True, augment=True)
    #test_set = ProximityZarrPreprocessedCTTripletDataset(x_test, y_test, train=False, augment=True)
    return train_set, test_set, determine_negative_compatibles(PROXIMITY_VECTOR_LABELS_FOR_TRAINING)

def load_dataset_microf1(volume_dir, seed, train_frac, train_eval_frac, augmentations_arg):
    paths = sorted(Path(volume_dir).glob("*.npz"))
    labels = []
    label_vector_helper = LabelVectorHelper()

    for p in paths:
        info = os.path.basename(p).replace(".npz", "").split("_")
        label_vector = list(map(int, info[2:6]))  # sin_anomalias, condensacion, nodulos, quistes
        labels.append(label_vector)

    labels_tensor = torch.LongTensor([label_vector_helper.get_class_id(l) for l in labels])
    x_train, x_test, y_train, y_test = train_test_split(
        paths, labels_tensor, train_size=train_frac, stratify=labels_tensor, random_state=seed
    )

    # Create stratified subset from training data for evaluation (subset of train, not separate split)
    x_train_eval, _, y_train_eval, _ = train_test_split(
        x_train, y_train, train_size=train_eval_frac, stratify=y_train, random_state=seed+1
    )

    train_set = ProximityPreprocessedCTDataset(x_train, y_train, train=True, augmentations=augmentations_arg)
    train_eval_set = ProximityPreprocessedCTDataset(x_train_eval, y_train_eval, train=False, augmentations=False)  # No augmentations for eval
    test_set = ProximityPreprocessedCTDataset(x_test, y_test, train=False, augmentations=False)
    return train_set, train_eval_set, test_set, determine_negative_compatibles(PROXIMITY_VECTOR_LABELS_FOR_TRAINING)


def create_loaders(train_set, test_set, n_classes, n_samples, cuda):
    """Create optimized data loaders for triplet training with GPU-ready processing"""
    kwargs = {'num_workers': 2, 'prefetch_factor': 1, 'persistent_workers': True, 'pin_memory': True} if cuda else {}

    sampler_train = BalancedBatchSampler(
        train_set.labels, PROXIMITY_VECTOR_LABELS_FOR_TRAINING, n_classes, n_samples, multilabel=True
    )
    sampler_test = BalancedBatchSampler(
        test_set.labels, PROXIMITY_VECTOR_LABELS_FOR_TRAINING, n_classes, n_samples, multilabel=True
    )

    batch_size = n_classes * n_samples

    return {
        "train_eval": DataLoader(train_set, collate_fn=CollateFn(apply_gpu_aug=False), batch_size=batch_size, shuffle=False, **kwargs),
        "test_eval": DataLoader(test_set, collate_fn=CollateFn(apply_gpu_aug=False), batch_size=batch_size, shuffle=False, **kwargs),
        "train_triplet": DataLoader(train_set, collate_fn=CollateFn(apply_gpu_aug=False), batch_sampler=sampler_train, **kwargs),
        "test_triplet": DataLoader(test_set, collate_fn=CollateFn(apply_gpu_aug=False), batch_sampler=sampler_test, **kwargs),
        "all_triplet_train": TripletDataLoader(train_set, n_classes=n_classes, n_samples=n_samples, **kwargs),
        "all_triplet_test": TripletDataLoader(test_set, n_classes=n_classes, n_samples=n_samples, **kwargs),
    }

def create_loaders_microf1(train_set, train_eval_set, test_set, batch_size, cuda):
    kwargs = {'num_workers': 2, 'prefetch_factor': 1, 'persistent_workers': True, 'pin_memory': True} if cuda else {}

    return {
        "train": DataLoader(train_set, collate_fn=CollateFn(apply_gpu_aug=False), batch_size=batch_size, **kwargs),
        "train_eval": DataLoader(train_eval_set, collate_fn=CollateFn(apply_gpu_aug=False), batch_size=batch_size, shuffle=False, **kwargs),
        "test": DataLoader(test_set, collate_fn=CollateFn(apply_gpu_aug=False), batch_size=batch_size, shuffle=False, **kwargs),
    }<|MERGE_RESOLUTION|>--- conflicted
+++ resolved
@@ -34,25 +34,8 @@
     samples = torch.tensor(np.array(samples), dtype=torch.float16)  # [B, D, 1, H, W]
     transposed_target = torch.tensor(transposed_target)
 
-<<<<<<< HEAD
-    samples = samples.permute(0, 2, 1, 3, 4)  # → [B, 1, D, H, W]
-    # samples = F.interpolate(
-    #     samples,
-    #     size=[ct_depth, ct_resize_H, ct_resize_W],
-    #     mode='trilinear',
-    #     align_corners=False
-    # )
-
-    # Don't use GPU transforms here if num_workers > 0
-    if apply_gpu_aug:
-        raise RuntimeError("Cannot apply GPU transforms in collate_fn with num_workers > 0")
-
-    samples = samples.permute(0, 2, 1, 3, 4)  # → [B, D, 1, H, W]
-    samples /= 255.0
-=======
     # Normalize uint8 data (0-255) to [0,1] then apply ImageNet normalization
     samples = samples / 255.0
->>>>>>> da0d8fea
     samples = (samples - 0.449) / 0.226
 
     return samples, transposed_target
