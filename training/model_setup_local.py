from torch import optim
from torch.optim import lr_scheduler

from models.networks import Proximity100x100, Proximity300x300
from losses.losses_local import OnlineTripletLoss, GradedMicroF1Loss, HybridBCEGradedMicroF1Loss
<<<<<<< HEAD
from utils.selectors.triplet_selector import SemihardNegativeTripletSelector
=======
from utils.selectors.triplet_selector import SemihardNegativeTripletSelector, HardestNegativeTripletSelector
from datasets.base import LabelVectorHelper
>>>>>>> f26f327a

def initialize_model_triplets(embedding_size, margin, lr, weight_decay, negative_compatibles_dict, print_interval, cuda):
    """Initialize Proximity100x100 model in embedding mode for triplet training with optimized configuration"""
    model = Proximity100x100(embedding_size=embedding_size, num_classes=4, task='classification')
    if cuda:
        model.cuda()

    label_vector_helper = LabelVectorHelper()

    loss_fn = OnlineTripletLoss(
        margin=margin,
        triplet_selector=SemihardNegativeTripletSelector(margin, label_vector_helper),
        negative_compatibles_dict=negative_compatibles_dict,
        print_interval=print_interval,
    )

    # Use same optimizer configuration as micro-F1 training for consistency
    optimizer = optim.Adam(model.parameters(), lr=lr, weight_decay=weight_decay)
    scheduler = lr_scheduler.StepLR(optimizer, step_size=10, gamma=0.2)

    return model, loss_fn, optimizer, scheduler

def initialize_model_micro_f1(embedding_size, lr, weight_decay, cuda):
    model = Proximity100x100(embedding_size=embedding_size, num_classes=4, task='classification')
    if cuda:
        model.cuda()

    loss_fn = GradedMicroF1Loss()

    optimizer = optim.Adam(model.parameters(), lr=lr, weight_decay=weight_decay)
    scheduler = lr_scheduler.StepLR(optimizer, step_size=50, gamma=0.1)

    return model, loss_fn, optimizer, scheduler

def initialize_model_bce_micro_f1(embedding_size, lr, weight_decay, y_true_all, cuda):
    model = Proximity100x100(embedding_size=embedding_size, num_classes=4, task='classification')
    if cuda:
        model.cuda()

<<<<<<< HEAD
    loss_fn = HybridBCEGradedMicroF1Loss(y_true_all, alpha=0.0, beta=1.0, smooth=1e-7)
=======
    loss_fn = HybridBCEGradedMicroF1Loss(y_true_all, alpha=0.5, beta=0.5, smooth=1e-7)
>>>>>>> f26f327a

    optimizer = optim.Adam(model.parameters(), lr=lr, weight_decay=weight_decay)
    scheduler = lr_scheduler.StepLR(optimizer, step_size=10, gamma=0.5)

    return model, loss_fn, optimizer, scheduler<|MERGE_RESOLUTION|>--- conflicted
+++ resolved
@@ -3,12 +3,8 @@
 
 from models.networks import Proximity100x100, Proximity300x300
 from losses.losses_local import OnlineTripletLoss, GradedMicroF1Loss, HybridBCEGradedMicroF1Loss
-<<<<<<< HEAD
-from utils.selectors.triplet_selector import SemihardNegativeTripletSelector
-=======
 from utils.selectors.triplet_selector import SemihardNegativeTripletSelector, HardestNegativeTripletSelector
 from datasets.base import LabelVectorHelper
->>>>>>> f26f327a
 
 def initialize_model_triplets(embedding_size, margin, lr, weight_decay, negative_compatibles_dict, print_interval, cuda):
     """Initialize Proximity100x100 model in embedding mode for triplet training with optimized configuration"""
@@ -48,11 +44,7 @@
     if cuda:
         model.cuda()
 
-<<<<<<< HEAD
-    loss_fn = HybridBCEGradedMicroF1Loss(y_true_all, alpha=0.0, beta=1.0, smooth=1e-7)
-=======
     loss_fn = HybridBCEGradedMicroF1Loss(y_true_all, alpha=0.5, beta=0.5, smooth=1e-7)
->>>>>>> f26f327a
 
     optimizer = optim.Adam(model.parameters(), lr=lr, weight_decay=weight_decay)
     scheduler = lr_scheduler.StepLR(optimizer, step_size=10, gamma=0.5)
